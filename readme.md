--- conflicted
+++ resolved
@@ -74,13 +74,8 @@
 1. **Clone the Repository**:
 
    ```bash
-<<<<<<< HEAD
-   git clone https://github.com/your-repo/monitoring.git
-   cd webmonitoring
-=======
    git clone https://github.com/thuusom/monitoring.git
    cd monitoring
->>>>>>> 227a19ad
    ```
 
 2. **Copy the .env.example file to .env and set the variables**:
